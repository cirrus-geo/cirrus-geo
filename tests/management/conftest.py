import json
import shlex

from datetime import UTC, datetime, timedelta
from io import BytesIO
from unittest.mock import patch

import boto3
import botocore.client
import moto
import pytest

from cirrus.lib.process_payload import ProcessPayload, ProcessPayloads
from cirrus.management.cli import cli
from cirrus.management.deployment_pointer import DEPLOYMENTS_PREFIX
from click.testing import CliRunner


@pytest.fixture()
def timestream_write_client():
    with moto.mock_aws():
        yield boto3.client("timestream-write", region_name="us-east-1")


# moto does not mock lambda GetFunctionConfiguration
# see https://docs.getmoto.org/en/latest/docs/services/patching_other_services.html
orig = botocore.client.BaseClient._make_api_call

LAMBDA_ENV_VARS = {"var": "value"}


@pytest.fixture()
def lambda_env():
    return LAMBDA_ENV_VARS


def mock_make_api_call(self, operation_name, kwarg):
    if operation_name == "GetFunctionConfiguration":
        return {"Environment": {"Variables": LAMBDA_ENV_VARS}}
    return orig(self, operation_name, kwarg)


@pytest.fixture()
def _mock_lambda_get_conf():
    with patch(
        "botocore.client.BaseClient._make_api_call",
        new=mock_make_api_call,
    ):
        yield


@pytest.fixture(scope="session")
def cli_runner():
    return CliRunner(mix_stderr=False)


@pytest.fixture(scope="session")
def invoke(cli_runner):
    def _invoke(cmd, **kwargs):
        kwargs["catch_exceptions"] = kwargs.get("catch_exceptions", False)
        return cli_runner.invoke(cli, shlex.split(cmd), **kwargs)

    return _invoke


@pytest.fixture()
def basic_payloads(fixtures, statedb):
    return ProcessPayloads(
        process_payloads=[
            ProcessPayload(
                json.loads(fixtures.joinpath("basic_payload.json").read_text()),
            ),
        ],
        statedb=statedb,
    )


def mock_parameters(queue, payloads, statedb, workflow, deployment_name, iam_role):
    return {
        "CIRRUS_PAYLOAD_BUCKET": payloads,
        "CIRRUS_BASE_WORKFLOW_ARN": workflow["stateMachineArn"].replace(
            "workflow1",
            "",
        ),
        "CIRRUS_PROCESS_QUEUE_URL": queue["QueueUrl"],
        "CIRRUS_STATE_DB": statedb.table_name,
        "CIRRUS_PREFIX": f"fd-{deployment_name}-dev-cirrus-",
        "CIRRUS_CLI_IAM_ARN": iam_role,
    }


@pytest.fixture()
def put_parameters(ssm, queue, payloads, statedb, workflow, iam_role):
    for deployment_name in ["lion", "squirrel-dev"]:
        # put pointer parameters
        deployment_key = f"/deployment/{deployment_name}/"
        ssm.put_parameter(
            Name=f"{DEPLOYMENTS_PREFIX}{deployment_name}",
            Value=json.dumps(
                {
                    "type": "parameter_store",
                    "value": deployment_key,
                },
            ),
            Type="String",
        )
        # put mock deployment parameters
        for param_name, value in mock_parameters(
            queue,
            payloads,
            statedb,
            workflow,
            deployment_name,
            iam_role,
        ).items():
            name = f"{deployment_key}{param_name}"
            ssm.put_parameter(
                Name=name,
                Value=value,
                Type="String",
            )
    return ssm


@pytest.fixture()
def make_lambdas(lambdas, iam_role):
    lambda_code = """
    def lambda_handler(event, context):
        return
    """
    lambdas.create_function(
        FunctionName="fd-lion-dev-cirrus-process",
        Runtime="python3.12",
        Role=iam_role,
        Code={"ZipFile": bytes(lambda_code, "utf-8")},
        Description="mock process lambda for unit testing",
    )
    return lambdas


@pytest.fixture()
def create_records(
    s3,
    put_parameters,
    statedb,
    payloads,
    st_func_execution_arn,
):
    def upload_mock_payload(bucket_name: str, payload_id: str):
        payload = {"payload_id": payload_id, "properties": {"a": "property"}}
        with BytesIO() as f:
            f.write(json.dumps(payload, indent=4).encode("utf-8"))
            f.seek(0)
            s3.upload_fileobj(f, bucket_name, f"{payload_id}/input.json")

    payload_ids = {
<<<<<<< HEAD
        "completed": [
=======
        "processing": [
>>>>>>> ad79e0e2
            "sar-test-panda/workflow-test/completed-0",
            "sar-test-panda/workflow-test/completed-1",
        ],
        "failed": [
            "sar-test-panda/workflow-test/failed-0",
            "sar-test-panda/workflow-test/failed-1",
        ],
    }

    # add to mock statedb first then to mock payload bucket
    # claim_processing to set execution arn needed in tests
<<<<<<< HEAD
    for index, id in enumerate(payload_ids["completed"]):
=======
    for index, id in enumerate(payload_ids["processing"]):
>>>>>>> ad79e0e2
        (
            statedb.claim_processing(
                id,
                st_func_execution_arn,
            ),
        )
        statedb.set_completed(
            id,
            [f"item-{id}_completed-{index}"],
        )
        upload_mock_payload(payloads, id)
    for index, id in enumerate(payload_ids["failed"]):
        statedb.set_failed(
            id,
            f"failed-message-{index}",
            (datetime.now(UTC) + timedelta(days=index)).isoformat(),
        )
        upload_mock_payload(payloads, id)

    return payload_ids<|MERGE_RESOLUTION|>--- conflicted
+++ resolved
@@ -154,11 +154,7 @@
             s3.upload_fileobj(f, bucket_name, f"{payload_id}/input.json")
 
     payload_ids = {
-<<<<<<< HEAD
         "completed": [
-=======
-        "processing": [
->>>>>>> ad79e0e2
             "sar-test-panda/workflow-test/completed-0",
             "sar-test-panda/workflow-test/completed-1",
         ],
@@ -170,11 +166,7 @@
 
     # add to mock statedb first then to mock payload bucket
     # claim_processing to set execution arn needed in tests
-<<<<<<< HEAD
     for index, id in enumerate(payload_ids["completed"]):
-=======
-    for index, id in enumerate(payload_ids["processing"]):
->>>>>>> ad79e0e2
         (
             statedb.claim_processing(
                 id,
