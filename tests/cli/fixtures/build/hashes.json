--- conflicted
+++ resolved
@@ -1,12 +1,7 @@
 {
   "serverless.yml": {
-<<<<<<< HEAD
-    "shasum": "b1864645599508abab3b8d9ad92a778089fd8459003adb0e3cddf125cec86ab8",
-    "size": 37875
-=======
-    "shasum": "eb9fa582ff2acf619cfbb02470056643a21d0601e44e51ba6a8050e8c990ee48",
-    "size": 35469
->>>>>>> 0634810f
+    "shasum": "b7a2d9f34bddc08ba75fdfab1087ff9c59e9be1952e8dc995883c2f219dd23ad",
+    "size": 37821
   },
   "lambdas/pre-batch/requirements.txt": {
     "shasum": "f1962dc2c6c8cc51c7eabb23eb0abf666063167b7609e16fe504971aa663b908",
@@ -77,13 +72,8 @@
     "size": 0
   },
   "lambdas/api/lambda_function.py": {
-<<<<<<< HEAD
-    "shasum": "5202558173e813b0fde51b23102304b9cc71e967abcb8f5a471a9dfa9b57058c",
-    "size": 7664
-=======
-    "shasum": "d47959413bd34b2af7b57738d728639b2701052cdc1c5ea150bd5cf4a623add0",
-    "size": 5587
->>>>>>> 0634810f
+    "shasum": "676c7a16f66845e7919c0183ac6f70dd20763071f9cb4749a476a6051f82270f",
+    "size": 7657
   },
   "lambdas/feed-rerun/requirements.txt": {
     "shasum": "f1962dc2c6c8cc51c7eabb23eb0abf666063167b7609e16fe504971aa663b908",
