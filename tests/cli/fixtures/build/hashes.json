{
  "serverless.yml": {
<<<<<<< HEAD
    "shasum": "8bfedecc8d0fae1904fa8df66f035ad5bc8d8fbb68013c6693413bb29927bb9d",
    "size": 37992
=======
    "shasum": "5cd3dce5854214c4db9947625c6e7db8d3549111d4ee9772f78df1a6137110e5",
    "size": 38751
>>>>>>> f1ae77eb
  },
  "lambdas/pre-batch/requirements.txt": {
    "shasum": "01ba4719c80b6fe911b091a7c05124b64eeece964e09c058ef8f9805daca546b",
    "size": 1
  },
  "lambdas/pre-batch/__init__.py": {
    "shasum": "e3b0c44298fc1c149afbf4c8996fb92427ae41e4649b934ca495991b7852b855",
    "size": 0
  },
  "lambdas/pre-batch/lambda_function.py": {
    "shasum": "e3d90e2f50032e65eb651c4290ea35bf97e6951eca5fe2391fa00e720ee2ee2a",
    "size": 858
  },
  "lambdas/post-batch/requirements.txt": {
    "shasum": "01ba4719c80b6fe911b091a7c05124b64eeece964e09c058ef8f9805daca546b",
    "size": 1
  },
  "lambdas/post-batch/__init__.py": {
    "shasum": "e3b0c44298fc1c149afbf4c8996fb92427ae41e4649b934ca495991b7852b855",
    "size": 0
  },
  "lambdas/post-batch/lambda_function.py": {
    "shasum": "7cca6f45a7a8b3885ea7d852cd59b9c1f56c6a2e4ff8c885f13a7066ca054f4d",
    "size": 3161
  },
  "lambdas/update-state/requirements.txt": {
    "shasum": "01ba4719c80b6fe911b091a7c05124b64eeece964e09c058ef8f9805daca546b",
    "size": 1
  },
  "lambdas/update-state/__init__.py": {
    "shasum": "e3b0c44298fc1c149afbf4c8996fb92427ae41e4649b934ca495991b7852b855",
    "size": 0
  },
  "lambdas/update-state/README.md": {
    "shasum": "c747c571fc2fdef80b4520b8f85b7edd93b92f3b0fa292410f326fcbfbcc9d6a",
    "size": 83
  },
  "lambdas/update-state/lambda_function.py": {
    "shasum": "7a075a056950c65adab107a79f0556c292c504c2ce88089e261aa962b3f53b97",
    "size": 7402
  },
  "lambdas/publish/requirements.txt": {
    "shasum": "01ba4719c80b6fe911b091a7c05124b64eeece964e09c058ef8f9805daca546b",
    "size": 1
  },
  "lambdas/publish/__init__.py": {
    "shasum": "e3b0c44298fc1c149afbf4c8996fb92427ae41e4649b934ca495991b7852b855",
    "size": 0
  },
  "lambdas/publish/README.md": {
    "shasum": "436952ae33bdcce706a2990253963c28eebaa8f7a5150cc4db3f6858be2ccf20",
    "size": 1140
  },
  "lambdas/publish/lambda_function.py": {
    "shasum": "4e08a8d0e8c95acd409a813a68f75dc56b4d81ae6c9c2f91ec021f1d13c4da73",
    "size": 8306
  },
  "lambdas/api/api.yaml": {
    "shasum": "b9f5b5e1b52d0402c0db986123335395114658489b5175dfccecde886e13e994",
    "size": 1403
  },
  "lambdas/api/requirements.txt": {
    "shasum": "01ba4719c80b6fe911b091a7c05124b64eeece964e09c058ef8f9805daca546b",
    "size": 1
  },
  "lambdas/api/__init__.py": {
    "shasum": "e3b0c44298fc1c149afbf4c8996fb92427ae41e4649b934ca495991b7852b855",
    "size": 0
  },
  "lambdas/api/lambda_function.py": {
    "shasum": "276b35854f5e1001cbcf9adb70cc5e4ac23a91961f3c55a2def58c382a792d05",
    "size": 8124
  },
  "lambdas/feed-rerun/requirements.txt": {
    "shasum": "01ba4719c80b6fe911b091a7c05124b64eeece964e09c058ef8f9805daca546b",
    "size": 1
  },
  "lambdas/feed-rerun/__init__.py": {
    "shasum": "e3b0c44298fc1c149afbf4c8996fb92427ae41e4649b934ca495991b7852b855",
    "size": 0
  },
  "lambdas/feed-rerun/README.md": {
    "shasum": "58310e9eae7e650727125dd2cb82ca2a7a120057811a441e0b84039694200ad6",
    "size": 1568
  },
  "lambdas/feed-rerun/lambda_function.py": {
    "shasum": "0071c6b05e07da2dda84e8e4efee0549b20335c4de1c8527f6e6e55c30c7e247",
    "size": 2204
  },
  "lambdas/process/requirements.txt": {
    "shasum": "01ba4719c80b6fe911b091a7c05124b64eeece964e09c058ef8f9805daca546b",
    "size": 1
  },
  "lambdas/process/__init__.py": {
    "shasum": "e3b0c44298fc1c149afbf4c8996fb92427ae41e4649b934ca495991b7852b855",
    "size": 0
  },
  "lambdas/process/README.md": {
    "shasum": "a99c010da293b43200d9d5d33d59c123db19babb398cba3fce376f8bc84cb478",
    "size": 26
  },
  "lambdas/process/lambda_function.py": {
    "shasum": "341190902c9c48555f9a5615a088c25fc327c02fdffd9328ee121d61630d8b03",
    "size": 2627
  },
  "cirrus/lib2/logging.py": {
    "shasum": "bee855ad35595b58e26bb094e0e516eed2e98337a4817d6543e7d49e7cfa8a97",
    "size": 2700
  },
  "cirrus/lib2/__init__.py": {
    "shasum": "e3b0c44298fc1c149afbf4c8996fb92427ae41e4649b934ca495991b7852b855",
    "size": 0
  },
  "cirrus/lib2/eventdb.py": {
    "shasum": "1cad190973b44fd52f70d2285af7a51746f50c0611f0617fa4d7c8a03fd56ac4",
    "size": 7003
  },
  "cirrus/lib2/utils.py": {
    "shasum": "2ed2989f8e3f38e5e0e0b72f671cf6ccc9171958c17a2be186293d69bdfb9b8d",
    "size": 8974
  },
  "cirrus/lib2/errors.py": {
    "shasum": "2f6699dd2f40f4ac17fcf7438efe7b0716604752a76dbb19c100778c322dd129",
    "size": 106
  },
  "cirrus/lib2/statedb.py": {
    "shasum": "524fd07227f1ae91fb850944aded93491c5849b315f495c59c8dfec3a15e45f7",
    "size": 22034
  },
  "cirrus/lib2/process_payload.py": {
    "shasum": "901c682441e87446ef13456d4daceec73bd315be3bab1ea275c7bfb36e1dff76",
    "size": 14099
  }
}<|MERGE_RESOLUTION|>--- conflicted
+++ resolved
@@ -1,12 +1,7 @@
 {
   "serverless.yml": {
-<<<<<<< HEAD
-    "shasum": "8bfedecc8d0fae1904fa8df66f035ad5bc8d8fbb68013c6693413bb29927bb9d",
-    "size": 37992
-=======
-    "shasum": "5cd3dce5854214c4db9947625c6e7db8d3549111d4ee9772f78df1a6137110e5",
+    "shasum": "a1c4a7794b9d8bb5881be5d777120f086b10d2b03ce7f6b048fb0c7dce721b5b",
     "size": 38751
->>>>>>> f1ae77eb
   },
   "lambdas/pre-batch/requirements.txt": {
     "shasum": "01ba4719c80b6fe911b091a7c05124b64eeece964e09c058ef8f9805daca546b",
