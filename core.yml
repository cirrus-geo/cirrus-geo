--- conflicted
+++ resolved
@@ -24,8 +24,6 @@
     Type: 'AWS::SNS::Topic'
     Properties:
       TopicName: ${self:service}-${self:provider.stage}-publish
-  # Allow anyone to subscribe to publish topic
-<<<<<<< HEAD
   PublishTopicPolicy:
     Type: 'AWS::SNS::TopicPolicy'
     Properties:
@@ -41,30 +39,7 @@
               - sns:ListSubscriptionsByTopic
             Resource:
               - arn:aws:sns:#{AWS::Region}:#{AWS::AccountId}:${self:service}-${self:provider.stage}-publish
-  # Validation Queue
-  ValidationDeadLetterQueue:
-    Type: AWS::SQS::Queue
-    Properties:
-      QueueName: ${self:service}-${self:provider.stage}-validation-dead-letter
-  ValidationQueue:
-=======
-  #PublishTopicPolicy:
-  #  Type: 'AWS::SNS::TopicPolicy'
-  #  Properties:
-  #    Topics:
-  #      - !Ref PublishTopic
-  #    PolicyDocument:
-  #      Statement:
-  #        - Sid: public-sns-subscriptions
-  #          Effect: Allow
-  #          Principal: "*"
-  #          Action:
-  #            - sns:Subscribe
-  #          Resource:
-  #            - arn:aws:sns:#{AWS::Region}:#{AWS::AccountId}:${self:service}-${self:provider.stage}-publish
-  # Process Queue
   ProcessQueue:
->>>>>>> d173c63e
     Type: AWS::SQS::Queue
     Properties:
       QueueName: ${self:service}-${self:provider.stage}-process
