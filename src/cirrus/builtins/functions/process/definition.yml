description: Consumes Process Catalogs from queue and invokes workflow
environment:
  CIRRUS_BASE_WORKFLOW_ARN: "arn:aws:states:#{AWS::Region}:#{AWS::AccountId}:stateMachine:#{AWS::StackName}-"
lambda:
  memorySize: 128
  timeout: 10
  reservedConcurrency: 16
  handler: lambda_function.lambda_handler
  events:
    - sqs:
        arn: !GetAtt ProcessQueue.Arn
  iamRoleStatements:
    - Effect: "Allow"
      Action:
        - states:StartExecution
      Resource: arn:aws:states:#{AWS::Region}:#{AWS::AccountId}:stateMachine:#{AWS::StackName}-*
    - Effect: "Allow"
      Action:
        - dynamodb:Query
        - dynamodb:Scan
        - dynamodb:GetItem
        - dynamodb:BatchGetItem
        - dynamodb:PutItem
        - dynamodb:UpdateItem
        - dynamodb:DescribeTable
      Resource:
        - !GetAtt StateTable.Arn
        - !Join ["", [!GetAtt StateTable.Arn, "/index/*"]]
    - Effect: "Allow"
      Action:
        - timestream:DescribeEndpoints
      Resource:
        - !If
          - TimestreamIsSupportedInRegion
          - "*"
          - !Ref AWS::NoValue
    - Effect: "Allow"
      Action:
        - timestream:WriteRecords
      Resource:
        - !If
          - TimestreamIsSupportedInRegion
          - !GetAtt StateEventTimestreamTable.Arn
<<<<<<< HEAD
          - "arn:aws:timestream:*:*:database/farts/table/farts"
=======
          - !Ref AWS::NoValue
>>>>>>> 758a884d
    - Effect: "Allow"
      Action:
        - sqs:GetQueueUrl
        - sqs:ReceiveMessage
        - sqs:DeleteMessage
      Resource:
        - !GetAtt ProcessQueue.Arn
    - Effect: "Allow"
      Action:
        - "s3:ListBucket"
        - "s3:GetObject"
        - "s3:GetBucketLocation"
      Resource: "*"
    - Effect: "Allow"
      Action:
        - "s3:PutObject"
      Resource:
        - !Join
          - ""
          - - "arn:aws:s3:::"
            - ${self:provider.environment.CIRRUS_PAYLOAD_BUCKET}
            - "*"
    - Effect: "Allow"
      Action: secretsmanager:GetSecretValue
      Resource:
        - arn:aws:secretsmanager:#{AWS::Region}:#{AWS::AccountId}:secret:cirrus-creds-*<|MERGE_RESOLUTION|>--- conflicted
+++ resolved
@@ -41,11 +41,7 @@
         - !If
           - TimestreamIsSupportedInRegion
           - !GetAtt StateEventTimestreamTable.Arn
-<<<<<<< HEAD
-          - "arn:aws:timestream:*:*:database/farts/table/farts"
-=======
-          - !Ref AWS::NoValue
->>>>>>> 758a884d
+          - "arn:aws:timestream:*:*:database/nonexistent/table/nonexistent"
     - Effect: "Allow"
       Action:
         - sqs:GetQueueUrl
