description: Cirrus API
lambda:
  memorySize: 128
  timeout: 10
  handler: lambda_function.lambda_handler
  events:
    - http: GET /
    - http: GET /{proxy+}
  iamRoleStatements:
    - Effect: "Allow"
      Action:
        - "s3:ListBucket"
        - "s3:GetObject"
        - "s3:GetBucketLocation"
      Resource:
        - !Join
          - ""
          - - "arn:aws:s3:::"
            - ${self:provider.environment.CIRRUS_DATA_BUCKET}
            - "*"
    - Effect: "Allow"
      Action: secretsmanager:GetSecretValue
      Resource:
        - arn:aws:secretsmanager:#{AWS::Region}:#{AWS::AccountId}:secret:cirrus*
    - Effect: "Allow"
      Action:
        - dynamodb:Query
        - dynamodb:Scan
        - dynamodb:GetItem
        - dynamodb:BatchGetItem
        - dynamodb:DescribeTable
      Resource:
        - !GetAtt StateTable.Arn
        - !Join ["", [!GetAtt StateTable.Arn, "/index/*"]]
    - Effect: "Allow"
      Action:
        - timestream:DescribeEndpoints
      Resource:
        - !If
          - TimestreamIsSupportedInRegion
          - "*"
          - !Ref AWS::NoValue
    - Effect: "Allow"
      Action:
        - timestream:Select
      Resource:
        - !If
          - TimestreamIsSupportedInRegion
          - !GetAtt StateEventTimestreamTable.Arn
<<<<<<< HEAD
          - "arn:aws:timestream:*:*:database/farts/table/farts"
=======
          - !Ref AWS::NoValue
>>>>>>> 758a884d
<|MERGE_RESOLUTION|>--- conflicted
+++ resolved
@@ -47,8 +47,4 @@
         - !If
           - TimestreamIsSupportedInRegion
           - !GetAtt StateEventTimestreamTable.Arn
-<<<<<<< HEAD
-          - "arn:aws:timestream:*:*:database/farts/table/farts"
-=======
-          - !Ref AWS::NoValue
->>>>>>> 758a884d
+          - "arn:aws:timestream:*:*:database/nonexistent/table/nonexistent"