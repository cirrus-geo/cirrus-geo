--- conflicted
+++ resolved
@@ -48,13 +48,8 @@
         - !If
           - TimestreamIsSupportedInRegion
           - !GetAtt StateEventTimestreamTable.Arn
-<<<<<<< HEAD
-          - "arn:aws:timestream:*:*:database/farts/table/farts"
+          - "arn:aws:timestream:*:*:database/nonexistent/table/nonexistent"
     - Effect: "Allow"
-=======
-          - !Ref AWS::NoValue
-    - Effect: Allow
->>>>>>> 758a884d
       Action:
         - states:GetExecutionHistory
       Resource:
