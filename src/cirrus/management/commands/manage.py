--- conflicted
+++ resolved
@@ -8,13 +8,9 @@
 import botocore.exceptions
 import click
 
-<<<<<<< HEAD
+from boto3 import Session
+
 from cirrus.lib.statedb import StateDB
-=======
-from boto3 import Session
-from click_option_group import RequiredMutuallyExclusiveOptionGroup, optgroup
-
->>>>>>> d44c15dd
 from cirrus.management.deployment import WORKFLOW_POLL_INTERVAL, Deployment
 from cirrus.management.utils.click import (
     AliasedShortMatchGroup,
@@ -36,59 +32,6 @@
 pass_deployment = click.make_pass_decorator(Deployment)
 
 
-<<<<<<< HEAD
-=======
-def _get_execution(
-    deployment: Deployment,
-    arn: str | None = None,
-    payload_id: str | None = None,
-):
-    if payload_id:
-        return deployment.get_execution_by_payload_id(payload_id)
-    return deployment.get_execution(arn)
-
-
-def execution_arn(func):
-    # reverse order because not using decorators
-    func = optgroup.option(
-        "--payload-id",
-        help="payload ID (resolves to latest execution ARN)",
-    )(func)
-    func = optgroup.option(
-        "--arn",
-        help="Execution ARN",
-    )(func)
-    func = optgroup.group(
-        "Identifier",
-        cls=RequiredMutuallyExclusiveOptionGroup,
-        help="Identifer type and value to get execution",
-    )(func)
-    return func  # noqa: RET504
-
-
-def raw_option(func):
-    return click.option(
-        "-r",
-        "--raw",
-        is_flag=True,
-        help="Do not pretty-format the response",
-    )(func)
-
-
-def include_user_vars(func):
-    @click.option(
-        "--include-user-vars/--exclude-user-vars",
-        default=True,
-        help="Whether or not to load deployment's user vars into environment",
-    )
-    @wraps(func)
-    def wrapper(*args, **kwargs):
-        return func(*args, **kwargs)
-
-    return wrapper
-
-
->>>>>>> d44c15dd
 @click.group(
     aliases=["mgmt"],
     cls=AliasedShortMatchGroup,
@@ -340,7 +283,6 @@
             indent=4,
             default=str,
         ),
-<<<<<<< HEAD
     )
 
 
@@ -375,7 +317,7 @@
         "limit": limit,
         "error-prefix": error_prefix,
     }
-    # get-records | xargs cirrus manage process 
+    # get-records | xargs cirrus manage process
     # get items and make query
     items = statedb.get_items_page(**query_args)
 
@@ -391,7 +333,12 @@
                 payload = json.load(b)
                 # TODO: set payload 'replace' to true
                 payload["replace"] = True
-                json.dump(payload, sys.stdout, indent=4)  # instead of dump look into ndJSON new line delimited json  read man page xargs ndjson   How to distinguish 
+                json.dump(
+                    payload,
+                    sys.stdout,
+                    indent=4,
+                )  # instead of dump look into ndJSON new line delimited json
+                # read man page xargs ndjson   How to distinguish
         except botocore.exceptions.ClientError as e:
             # TODO: understand why this is a ClientError even
             #   when it seems like it should be a NoKeyError
@@ -401,7 +348,4 @@
 # check-pipeline
 #   - this is like failmgr check
 #   - not sure how to reconcile with cache above
-#   - maybe need subcommand for everything it can do
-=======
-    )
->>>>>>> d44c15dd
+#   - maybe need subcommand for everything it can do